--- conflicted
+++ resolved
@@ -216,20 +216,12 @@
 
 To upgrade all dependencies to version stipulated in package.json
 
-<<<<<<< HEAD
 * Ensure cloudgov-style or other dependencies are unlinked by running `npm unlink cloudgov-style`.
+  * Dependencies you unlink may need to be manually replaced with, say, `npm install --save cloudgov-style`
 * Remove `npm-shrinkwrap.json`.
 * Use `npm update --save --saveDev` to update all dependencies.
 * Make sure it works (run linting, tests, and acceptance tests).
 * Add back the shrinkwrap with `npm shrinkwrap --dev` and commit it.
-=======
-- Ensure cloudgov-style or other dependencies are unlinked by running `npm unlink cloudgov-style`.
-  - Dependencies you unlink may need to be manually replaced with, say, `npm install --save cloudgov-style`
-- Remove `npm-shrinkwrap.json`.
-- Use `npm update --save --saveDev` to update all dependencies.
-- Make sure it works (run linting, tests, and acceptance tests).
-- Add back the shrinkwrap with `npm shrinkwrap --dev` and commit it.
->>>>>>> 854ff078
 
 To update a single package to a specific version
 
