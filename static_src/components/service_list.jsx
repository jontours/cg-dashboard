
/**
 * Renders a list of services
 */

import style from 'cloudgov-style/css/cloudgov-style.css';
import PropTypes from 'prop-types';
import React from 'react';

import ComplexList from './complex_list.jsx';
import ElasticLine from './elastic_line.jsx';
import ElasticLineItem from './elastic_line_item.jsx';
import PanelGroup from './panel_group.jsx';
import ServiceStore from '../stores/service_store.js';
import ServicePlanStore from '../stores/service_plan_store.js';
import ServicePlanList from './service_plan_list.jsx';
import createStyler from '../util/create_styler';
import formatDateTime from '../util/format_date.js';

function stateSetter() {
  const services = ServiceStore.getAll().map((service) => {
    const plan = ServicePlanStore.getAllFromService(service.guid);
    return { ...service, servicePlans: plan };
  });

  return {
    empty: !ServiceStore.loading && !services.length,
    services
  }
}


export default class ServiceList extends React.Component {
  constructor(props) {
    super(props);
    this.state = stateSetter();
    this.styler = createStyler(style);
  }

  componentDidMount() {
    ServiceStore.addChangeListener(this._onChange);
  }

  componentWillUnmount() {
    ServiceStore.removeChangeListener(this._onChange);
  }

  _onChange() {
    this.setState(stateSetter());
  }

  render() {
    let content = <div></div>;

    if (this.state.empty) {
      let content = <h4 className="test-none_message">No services</h4>;
    } else if (this.state.services.length) {
      const state = this.state;
      content = (
        <div>
          { state.services.map((service) => {
            let servicePlans;

            if (service.servicePlans.length) {
              servicePlans = (
                <ServicePlanList serviceGuid={ service.guid } />
              );
            }

            // TODO use new panel section component
            return (
              <div className={ this.styler('panel-section') } key={ service.guid }>
                <ElasticLine>
                  <ElasticLineItem>
                    <h3 className={ this.styler('sans-s6') }>
                      <strong>{ service.label }</strong>
                    </h3>
                    <span>{ service.description }</span>
                  </ElasticLineItem>
                  <ElasticLineItem align="end">
                    Updated { formatDateTime(service.updated_at) }
                  </ElasticLineItem>
                </ElasticLine>
                { servicePlans }
              </div>
            );
          })}
        </div>
      );
    }

    return (
    <div>
      { content }
    </div>
    );
  }
}

<<<<<<< HEAD
ServiceList.propTypes = {};
=======
ServiceList.propTypes = {
  initialServices: PropTypes.array
};
>>>>>>> 2e272cee

ServiceList.defaultProps = {};<|MERGE_RESOLUTION|>--- conflicted
+++ resolved
@@ -97,12 +97,8 @@
   }
 }
 
-<<<<<<< HEAD
-ServiceList.propTypes = {};
-=======
 ServiceList.propTypes = {
   initialServices: PropTypes.array
 };
->>>>>>> 2e272cee
 
 ServiceList.defaultProps = {};