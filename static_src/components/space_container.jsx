--- conflicted
+++ resolved
@@ -86,12 +86,7 @@
           </div>
         </div>
         <Panel title="">
-<<<<<<< HEAD
-
           <div className={ this.styler('grid', 'overview') }>
-=======
-          <div className={ this.styler('grid', 'panel-overview-header') }>
->>>>>>> 644f43c4
             <div className={ this.styler('grid-width-8') }>
               <h1 className={ this.styler('panel-title') }>Space overview</h1>
             </div>
