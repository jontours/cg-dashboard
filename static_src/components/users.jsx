--- conflicted
+++ resolved
@@ -126,21 +126,13 @@
     }
 
     let content = (<UserList
-<<<<<<< HEAD
-      initialUsers={ this.state.users }
-      initialUserType= { this.state.currentType }
-      initialCurrentUserAccess={ this.state.currentUserAccess }
-      initialEmpty={ this.state.empty }
-      initialLoading={ this.state.loading }
-      initialSaving={ this.state.saving }
-=======
       users={ this.state.users }
       userType= { this.state.currentType }
       entityGuid={ this.state.entityGuid }
       currentUserAccess={ this.state.currentUserAccess }
       empty={ this.state.empty }
       loading={ this.state.loading }
->>>>>>> f9150b6a
+      saving={ this.state.saving }
       onRemove={ removeHandler }
       onAddPermissions={ this.handleAddPermissions }
       onRemovePermissions={ this.handleRemovePermissions }
