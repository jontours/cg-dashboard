
/**
 * Renders a list of users.
 */

import React from 'react';

import Action from './action.jsx';
import ComplexList from './complex_list.jsx';
import ComplexListItem from './complex_list_item.jsx';
import ElasticLine from './elastic_line.jsx';
import ElasticLineItem from './elastic_line_item.jsx';
import EntityEmpty from './entity_empty.jsx';
import Loading from './loading.jsx';
import PanelDocumentation from './panel_documentation.jsx';
import UserRoleListControl from './user_role_list_control.jsx';
import createStyler from '../util/create_styler';
import { config } from 'skin';
import formatDateTime from '../util/format_date';
import style from 'cloudgov-style/css/cloudgov-style.css';

<<<<<<< HEAD
function stateSetter(props) {
  return {
    users: props.initialUsers,
    userType: props.initialUserType,
    currentUserAccess: props.initialCurrentUserAccess,
    empty: props.initialEmpty,
    saving: props.initialSaving,
    savingText: props.initialSavingText,
    loading: props.initialLoading
  };
}
=======
const propTypes = {
  users: React.PropTypes.array,
  userType: React.PropTypes.string,
  entityGuid: React.PropTypes.string,
  currentUserAccess: React.PropTypes.bool,
  empty: React.PropTypes.bool,
  loading: React.PropTypes.bool,
  // Set to a function when there should be a remove button.
  onRemove: React.PropTypes.func,
  onRemovePermissions: React.PropTypes.func,
  onAddPermissions: React.PropTypes.func
};

const defaultProps = {
  users: [],
  userType: 'space_users',
  currentUserAccess: false,
  empty: false,
  loading: false
};
>>>>>>> f9150b6a

export default class UserList extends React.Component {
  constructor(props) {
    super(props);
    this.props = props;
    this.styler = createStyler(style);
    this._handleDelete = this._handleDelete.bind(this);
  }

  _handleDelete(userGuid, ev) {
    this.props.onRemove(userGuid, ev);
  }

  get columns() {
    const columns = [
      { label: 'User Name', key: 'username' },
      { label: 'Roles', key: 'permissions' },
      { label: 'Date Created', key: 'created_at' }
    ];

    if (this.props.onRemove) {
      columns.push({ label: 'Actions', key: 'actions' });
    }

    return columns;
  }

  get userTypePretty() {
    return (this.props.userType === 'org_users') ? 'Organization' : 'Space';
  }

  get documentation() {
    return (
      <PanelDocumentation description>
        <p>
          { this.userTypePretty } Managers can change these roles. For details
            about these roles, see <a href="https://docs.cloudfoundry.org/concepts/roles.html#roles">Cloud Foundry roles and permissions</a>.
          { config.docs.invite_user &&
            <span> To invite a user and give them roles, see <a href={ config.docs.invite_user }>Managing Teammates</a>.
            </span>
          }
        </p>
      </PanelDocumentation>
    );
  }

  get emptyState() {
    const callout = `There are no users in this ${this.userTypePretty.toLowerCase()}`;
    const content = config.docs.invite_user &&
      <a href={ config.docs.invite_user }>Read more about adding users to this space.</a>

    return (
      <EntityEmpty callout={ callout }>
        { content }
      </EntityEmpty>
    );
  }

  get onlyOneState() {
    let content;
    const callout = `You are the only user in this ${this.userTypePretty.toLowerCase()}`;

    if (this.props.userType === 'org_users') {
      const readMore = config.docs.invite_user &&
        <a href={ config.docs.invite_user }>Read more about inviting new users.</a>

      content = (
        <p>
          You can invite teammates to get cloud.gov accounts. You can invite
          anyone you need to work with, including federal employees and
          federal contractors. { readMore }
        </p>
      );
    } else {
      const content = config.docs.invite_user &&
        <a href={ config.docs.invite_user }>Read more about adding users to this space.</a>
    }

    return (
      <EntityEmpty callout={ callout }>
        { content }
      </EntityEmpty>
    );
  }

  render() {
    let saving;
    let loading = <Loading text="Loading users" />;
    let content = <div>{ loading }</div>;

<<<<<<< HEAD
    if (this.state.saving) {
      saving = <Loading text="Saving" style="globalSaving" />;
    }

    if (this.state.empty) {
=======
    if (this.props.empty) {
>>>>>>> f9150b6a
      content = this.emptyState;
    } else if (this.props.users.length === 1) {
      content = this.onlyOneState;
    } else if (!this.props.loading && this.props.users.length) {
      content = (
      <div className="test-user_list">
        { saving }
        { this.documentation }
        <ComplexList>
          { this.props.users.map((user) => {
            let actions;
            if (this.props.onRemove) {
              let button = <span></span>;
              if (this.props.currentUserAccess) {
                button = (
                  <Action
                    style="base"
                    clickHandler={ this._handleDelete.bind(this, user.guid) }
                    label="delete">
                    <span>Remove User From Org</span>
                  </Action>
                );
              }
              actions = (
                <ElasticLineItem align="end">
                  { button }
                </ElasticLineItem>
              );
            }
            return (
              <ElasticLine key={ user.guid }>
                <ElasticLineItem>{ user.username }</ElasticLineItem>
                <ElasticLineItem key={ `${user.guid}-role` } align="end">
                  <UserRoleListControl
                    userType={ this.props.userType }
                    currentUserAccess={ this.props.currentUserAccess }
                    onAddPermissions={ this.props.onAddPermissions }
                    onRemovePermissions={ this.props.onRemovePermissions }
                    entityGuid={ this.props.entityGuid }
                    user={ user }
                  />
                </ElasticLineItem>
                { actions }
              </ElasticLine>
              );
          })}
        </ComplexList>
      </div>
      );
    }

    return (
    <div className={ this.styler('tableWrapper') }>
      { content }
    </div>
    );
  }
}

<<<<<<< HEAD
UserList.propTypes = {
  initialUsers: React.PropTypes.array,
  initialUserType: React.PropTypes.string,
  initialCurrentUserAccess: React.PropTypes.bool,
  initialEmpty: React.PropTypes.bool,
  initialLoading: React.PropTypes.bool,
  initialSavingText: React.PropTypes.string,
  initialSaving: React.PropTypes.bool,
  // Set to a function when there should be a remove button.
  onRemove: React.PropTypes.func,
  onRemovePermissions: React.PropTypes.func,
  onAddPermissions: React.PropTypes.func
};

UserList.defaultProps = {
  initialUsers: [],
  initialUserType: 'space_users',
  initialCurrentUserAccess: false,
  initialEmpty: false,
  initialSaving: false,
  initialSavingText: "",
  initialLoading: false
};
=======
UserList.propTypes = propTypes;
UserList.defaultProps = defaultProps;
>>>>>>> f9150b6a
<|MERGE_RESOLUTION|>--- conflicted
+++ resolved
@@ -19,19 +19,6 @@
 import formatDateTime from '../util/format_date';
 import style from 'cloudgov-style/css/cloudgov-style.css';
 
-<<<<<<< HEAD
-function stateSetter(props) {
-  return {
-    users: props.initialUsers,
-    userType: props.initialUserType,
-    currentUserAccess: props.initialCurrentUserAccess,
-    empty: props.initialEmpty,
-    saving: props.initialSaving,
-    savingText: props.initialSavingText,
-    loading: props.initialLoading
-  };
-}
-=======
 const propTypes = {
   users: React.PropTypes.array,
   userType: React.PropTypes.string,
@@ -39,6 +26,8 @@
   currentUserAccess: React.PropTypes.bool,
   empty: React.PropTypes.bool,
   loading: React.PropTypes.bool,
+  saving: React.PropTypes.bool,
+  savingText: React.PropTypes.string,
   // Set to a function when there should be a remove button.
   onRemove: React.PropTypes.func,
   onRemovePermissions: React.PropTypes.func,
@@ -49,10 +38,11 @@
   users: [],
   userType: 'space_users',
   currentUserAccess: false,
+  saving: false,
+  savingText: '',
   empty: false,
   loading: false
 };
->>>>>>> f9150b6a
 
 export default class UserList extends React.Component {
   constructor(props) {
@@ -143,15 +133,11 @@
     let loading = <Loading text="Loading users" />;
     let content = <div>{ loading }</div>;
 
-<<<<<<< HEAD
-    if (this.state.saving) {
+    if (this.props.saving) {
       saving = <Loading text="Saving" style="globalSaving" />;
     }
 
-    if (this.state.empty) {
-=======
     if (this.props.empty) {
->>>>>>> f9150b6a
       content = this.emptyState;
     } else if (this.props.users.length === 1) {
       content = this.onlyOneState;
@@ -211,31 +197,5 @@
   }
 }
 
-<<<<<<< HEAD
-UserList.propTypes = {
-  initialUsers: React.PropTypes.array,
-  initialUserType: React.PropTypes.string,
-  initialCurrentUserAccess: React.PropTypes.bool,
-  initialEmpty: React.PropTypes.bool,
-  initialLoading: React.PropTypes.bool,
-  initialSavingText: React.PropTypes.string,
-  initialSaving: React.PropTypes.bool,
-  // Set to a function when there should be a remove button.
-  onRemove: React.PropTypes.func,
-  onRemovePermissions: React.PropTypes.func,
-  onAddPermissions: React.PropTypes.func
-};
-
-UserList.defaultProps = {
-  initialUsers: [],
-  initialUserType: 'space_users',
-  initialCurrentUserAccess: false,
-  initialEmpty: false,
-  initialSaving: false,
-  initialSavingText: "",
-  initialLoading: false
-};
-=======
 UserList.propTypes = propTypes;
-UserList.defaultProps = defaultProps;
->>>>>>> f9150b6a
+UserList.defaultProps = defaultProps;