--- conflicted
+++ resolved
@@ -7,14 +7,10 @@
 import style from 'cloudgov-style/css/cloudgov-style.css';
 
 const propTypes = {
-<<<<<<< HEAD
-  children: PropTypes.array,
-=======
   children: React.PropTypes.oneOfType([
     React.PropTypes.array,
     React.PropTypes.object
   ]),
->>>>>>> 2e272cee
   className: PropTypes.string,
   title: PropTypes.string,
   titleElement: PropTypes.element,
