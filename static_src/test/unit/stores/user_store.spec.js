--- conflicted
+++ resolved
@@ -642,55 +642,6 @@
     });
   });
 
-<<<<<<< HEAD
-  describe('USER_SPACES_RECEIVED|USER_ORGS_RECEIVED', function () {
-    let userGuid, userSpaces, userOrgs, user;
-    beforeEach(function () {
-      userGuid = 'user123';
-      userSpaces = [{ guid: 'space123' }, { guid: 'space456' }];
-      userOrgs = [{ guid: 'org123' }];
-
-      // User with no roles
-      UserStore.push({ guid: userGuid });
-
-      AppDispatcher.handleViewAction({
-        type: userActionTypes.USER_SPACES_RECEIVED,
-        userGuid,
-        userSpaces
-      });
-
-      AppDispatcher.handleViewAction({
-        type: userActionTypes.USER_ORGS_RECEIVED,
-        userGuid,
-        userOrgs
-      });
-
-      user = UserStore.get(userGuid);
-    });
-
-    it('creates a roles property on user', function () {
-      expect(user.roles).toBeTruthy();
-    });
-
-    it('assigns   role for each space', function () {
-      expect(user.roles).toEqual({
-        space123: ['space_developer'],
-        space456: ['space_developer'],
-        org123: ['org_user']
-      });
-    });
-
-    it('assigns org_manager role for each org', function () {
-      expect(user.roles).toEqual({
-        space123: ['space_developer'],
-        space456: ['space_developer'],
-        org123: ['org_user']
-      });
-    });
-  });
-
-=======
->>>>>>> 7ece46fc
   describe('CURRENT_USER_FETCH', function () {
     beforeEach(function () {
       sandbox.spy(UserStore, 'emitChange');
