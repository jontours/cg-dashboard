
/*
 * Actions for user entities. Any actions such as fetching, creating, updating,
 * etc should go here.
 */

import AppDispatcher from '../dispatcher.js';
import cfApi from '../util/cf_api';
import uaaApi from '../util/uaa_api';
import { userActionTypes } from '../constants';
import UserStore from '../stores/user_store';
import OrgStore from '../stores/org_store';
import SpaceStore from '../stores/space_store';

const ORG_NAME = OrgStore.cfName;

const userActions = {
  fetchOrgUsers(orgGuid) {
    AppDispatcher.handleViewAction({
      type: userActionTypes.ORG_USERS_FETCH,
      orgGuid
    });
  },

  fetchOrgUserRoles(orgGuid) {
    AppDispatcher.handleViewAction({
      type: userActionTypes.ORG_USER_ROLES_FETCH,
      orgGuid
    });
  },

  fetchSpaceUserRoles(spaceGuid) {
    AppDispatcher.handleViewAction({
      type: userActionTypes.SPACE_USER_ROLES_FETCH,
      spaceGuid
    });
  },

  receivedOrgUsers(users, orgGuid) {
    AppDispatcher.handleServerAction({
      type: userActionTypes.ORG_USERS_RECEIVED,
      users,
      orgGuid
    });
  },

  receivedOrgUserRoles(roles, orgGuid) {
    AppDispatcher.handleServerAction({
      type: userActionTypes.ORG_USER_ROLES_RECEIVED,
      orgUserRoles: roles,
      orgGuid
    });
  },

  receivedSpaceUserRoles(users, spaceGuid) {
    AppDispatcher.handleServerAction({
      type: userActionTypes.SPACE_USER_ROLES_RECEIVED,
      users,
      spaceGuid
    });
  },

  deleteUser(userGuid, orgGuid) {
    AppDispatcher.handleViewAction({
      type: userActionTypes.USER_DELETE,
      userGuid,
      orgGuid
    });
  },

  deletedUser(userGuid, orgGuid) {
    AppDispatcher.handleServerAction({
      type: userActionTypes.USER_DELETED,
      userGuid,
      orgGuid
    });
  },

  addUserRoles(roles, apiKey, userGuid, entityGuid, entityType) {
    const apiMethodMap = {
      org: cfApi.putOrgUserPermissions,
      space: cfApi.putSpaceUserPermissions
    };
    const api = apiMethodMap[entityType];

    AppDispatcher.handleViewAction({
      type: userActionTypes.USER_ROLES_ADD,
      roles,
      userGuid,
      entityGuid,
      entityType
    });

    return api(
      userGuid,
      entityGuid,
      apiKey
    ).then(() => {
      userActions.addedUserRoles(
        roles,
        userGuid,
        entityGuid,
        entityType);
    }).catch((err) => {
      window.console.error(err);
    });
  },

  addedUserRoles(roles, userGuid, entityGuid, entityType) {
    AppDispatcher.handleServerAction({
      type: userActionTypes.USER_ROLES_ADDED,
      roles,
      userGuid,
      entityGuid,
      entityType
    });
  },

  deleteUserRoles(roles, apiKey, userGuid, entityGuid, entityType) {
    const apiMethodMap = {
      org: cfApi.deleteOrgUserPermissions,
      space: cfApi.deleteSpaceUserPermissions
    };
    const api = apiMethodMap[entityType];

    AppDispatcher.handleViewAction({
      type: userActionTypes.USER_ROLES_DELETE,
      roles,
      userGuid,
      entityGuid,
      entityType
    });

    return api(
      userGuid,
      entityGuid,
      roles,
      apiKey
    ).catch((err) => {
      window.console.error(err);
    });
  },

  deletedUserRoles(roles, userGuid, entityGuid, entityType) {
    AppDispatcher.handleServerAction({
      type: userActionTypes.USER_ROLES_DELETED,
      roles,
      userGuid,
      entityGuid,
      entityType
    });
  },

  errorRemoveUser(userGuid, error) {
    AppDispatcher.handleServerAction({
      type: userActionTypes.ERROR_REMOVE_USER,
      userGuid,
      error
    });
  },

  createUserInvite(email) {
    AppDispatcher.handleViewAction({
      type: userActionTypes.USER_INVITE_TRIGGER,
      email
    });

    return uaaApi.inviteUaaUser(email)
      .then(invite => userActions.receivedInviteStatus(invite, email))
      .catch(err => userActions.userInviteCreateError(err, `There was a problem
        inviting ${email}`));
  },

  receivedInviteStatus(invite, email) {
    const verified = invite.verified;
    const userGuid = invite.userGuid;

    AppDispatcher.handleViewAction({
      type: userActionTypes.USER_INVITE_STATUS_UPDATED,
      email,
      verified
    });

    return userActions.createUserAndAssociate(userGuid)
      .then(() => userActions.createInviteNotification(verified, email))
      .catch(err => userActions.userInviteCreateError(err, `There was a problem
        inviting ${email}`));
  },

  clearInviteNotifications() {
    AppDispatcher.handleViewAction({
      type: userActionTypes.USER_INVITE_STATUS_DISMISSED
    });
  },

  createInviteNotification(verified, email) {
    let description;
<<<<<<< HEAD
    const viewTypeNouns = {
      org_users: {
        singular: 'organization'
      },
      space_users: {
        singular: 'space'
      }
    };
    const noticeType = 'finish';
    const currentViewedType = UserStore.currentlyViewedType;
    const entity = viewTypeNouns[currentViewedType].singular;
=======
    const noticeType = 'finish';
    const currentViewedType = UserStore.currentlyViewedType;
    const viewTypeNouns = Object.assign({},
      { space_users: { singular: 'space' } },
      { org_users: { singular: 'organization' } }
    );
>>>>>>> bcb8b25b

    if (verified) {
      description = `The cloud.gov account for ${email} is now associated to this ` +
        `${entity}. Control their ${entity} roles below.`;
    } else {
      description = `No verified cloud.gov account was found for ${email}, so ` +
      'the user has been sent an email invitation. Their account has been ' +
      `associated to this ${entity}, and their ${entity} roles can ` +
      'be controlled below.';
    }

    AppDispatcher.handleViewAction({
      type: userActionTypes.USER_INVITE_STATUS_DISPLAYED,
      noticeType,
      description
    });
  },

  userInviteError(err, contextualMessage) {
    AppDispatcher.handleServerAction({
      type: userActionTypes.USER_INVITE_ERROR,
      err,
      contextualMessage
    });

    return Promise.resolve(err);
  },

  createUserAndAssociate(userGuid) {
    let entityGuid;
    const entityType = UserStore.currentlyViewedType;

    if (entityType === ORG_NAME) {
      entityGuid = OrgStore.currentOrgGuid;
    } else {
      entityGuid = SpaceStore.currentSpaceGuid;
    }

    AppDispatcher.handleViewAction({
      type: userActionTypes.USER_ORG_ASSOCIATE,
      userGuid,
      entityType,
      entityGuid
    });

    return cfApi.putAssociateUserToEntity(userGuid, entityGuid, entityType)
      .then(() => userActions.fetchEntityUsers(entityGuid, entityType))
      .then(entityUsers => userActions.createdUserAndAssociated(userGuid, entityGuid, entityUsers));
  },

  fetchEntityUsers(entityGuid, entityType) {
    let entityUsers;
    if (entityType === ORG_NAME) {
      entityUsers = cfApi.fetchOrgUsers(entityGuid);
    } else {
      entityUsers = cfApi.fetchSpaceUserRoles(entityGuid);
    }
    return Promise.resolve(entityUsers);
  },

  createdUserAndAssociated(userGuid, entityGuid, entityUsers) {
    const user = entityUsers.filter((entityUser) => entityUser.guid === userGuid);

    if (!user[0]) {
      const err = new Error('User was not associated');
      const message = `The user ${userGuid} was not associated in ${entityGuid}.`;
      return Promise.resolve(userActions.userInviteCreateError(err, message));
    }

    AppDispatcher.handleViewAction({
      type: userActionTypes.USER_ORG_ASSOCIATED,
      userGuid,
      entityGuid,
      user
    });
    return Promise.resolve(user);
  },

  userInviteCreateError(err, contextualMessage) {
    AppDispatcher.handleServerAction({
      type: userActionTypes.USER_INVITE_ERROR,
      err,
      contextualMessage
    });

    return Promise.resolve(err);
  },

  changeCurrentlyViewedType(userType) {
    AppDispatcher.handleUIAction({
      type: userActionTypes.USER_CHANGE_VIEWED_TYPE,
      userType
    });
  },

  fetchCurrentUserInfo() {
    AppDispatcher.handleViewAction({
      type: userActionTypes.CURRENT_USER_INFO_FETCH
    });

    return uaaApi.fetchUserInfo()
      .then(userInfo => userActions.receivedCurrentUserInfo(userInfo));
  },

  receivedCurrentUserInfo(userInfo) {
    AppDispatcher.handleServerAction({
      type: userActionTypes.CURRENT_USER_INFO_RECEIVED,
      currentUser: userInfo
    });

    return Promise.resolve(userInfo);
  },

  fetchCurrentUserUaaInfo(guid) {
    if (!guid) {
      return Promise.reject(new Error('guid is required'));
    }

    AppDispatcher.handleViewAction({
      type: userActionTypes.CURRENT_UAA_INFO_FETCH
    });

    return uaaApi.fetchUaaInfo(guid)
      .then(uaaInfo => userActions.receivedCurrentUserUaaInfo(uaaInfo));
  },

  receivedCurrentUserUaaInfo(uaaInfo) {
    AppDispatcher.handleServerAction({
      type: userActionTypes.CURRENT_UAA_INFO_RECEIVED,
      currentUaaInfo: uaaInfo
    });

    return Promise.resolve(uaaInfo);
  },

  fetchUser(userGuid) {
    if (!userGuid) {
      return Promise.reject(new Error('userGuid is required'));
    }

    AppDispatcher.handleViewAction({
      type: userActionTypes.USER_FETCH,
      userGuid
    });

    return cfApi.fetchUser(userGuid)
      .then(userActions.receivedUser);
  },

  receivedUser(user) {
    AppDispatcher.handleServerAction({
      type: userActionTypes.USER_RECEIVED,
      user
    });

    return Promise.resolve(user);
  },

  fetchCurrentUser() {
    AppDispatcher.handleViewAction({
      type: userActionTypes.CURRENT_USER_FETCH
    });

    // TODO add error action
    return userActions
      .fetchCurrentUserInfo()
      .then(userInfo =>
        Promise.all([
          userActions.fetchUser(userInfo.user_id),
          userActions.fetchCurrentUserUaaInfo(userInfo.user_id)
        ])
      )
      // Grab user from store with all merged properties
      .then(() => UserStore.currentUser)
      .then(userActions.receivedCurrentUser);
  },

  // Meta action that the current user is completely loaded
  receivedCurrentUser(user) {
    AppDispatcher.handleServerAction({
      type: userActionTypes.CURRENT_USER_RECEIVED,
      user
    });

    return Promise.resolve(user);
  }
};

export default userActions;<|MERGE_RESOLUTION|>--- conflicted
+++ resolved
@@ -195,26 +195,13 @@
 
   createInviteNotification(verified, email) {
     let description;
-<<<<<<< HEAD
-    const viewTypeNouns = {
-      org_users: {
-        singular: 'organization'
-      },
-      space_users: {
-        singular: 'space'
-      }
-    };
-    const noticeType = 'finish';
-    const currentViewedType = UserStore.currentlyViewedType;
-    const entity = viewTypeNouns[currentViewedType].singular;
-=======
     const noticeType = 'finish';
     const currentViewedType = UserStore.currentlyViewedType;
     const viewTypeNouns = Object.assign({},
       { space_users: { singular: 'space' } },
       { org_users: { singular: 'organization' } }
     );
->>>>>>> bcb8b25b
+    const entity = viewTypeNouns[currentViewedType].singular;
 
     if (verified) {
       description = `The cloud.gov account for ${email} is now associated to this ` +
