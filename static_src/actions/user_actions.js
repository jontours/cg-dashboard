--- conflicted
+++ resolved
@@ -45,7 +45,7 @@
       spaceGuid
     });
 
-    return cfApi.fetchSpaceUsers(spaceGuid);
+    return cfApi.fetchSpaceUserRoles(spaceGuid);
   },
 
   receivedOrgUsers(users, orgGuid) {
@@ -56,9 +56,6 @@
     });
   },
 
-<<<<<<< HEAD
-  receivedSpaceUsers(users, spaceGuid) {
-=======
   receivedOrgUserRoles(roles, orgGuid) {
     AppDispatcher.handleServerAction({
       type: userActionTypes.ORG_USER_ROLES_RECEIVED,
@@ -68,7 +65,6 @@
   },
 
   receivedSpaceUserRoles(users, spaceGuid) {
->>>>>>> 7ece46fc
     AppDispatcher.handleServerAction({
       type: userActionTypes.SPACE_USER_ROLES_RECEIVED,
       users,
@@ -376,12 +372,6 @@
       .then(userInfo =>
         Promise.all([
           userActions.fetchUser(userInfo.user_id),
-<<<<<<< HEAD
-          userActions.fetchCurrentUserRole(userInfo.user_id),
-          userActions.fetchUserOrgs(userInfo.user_id),
-          userActions.fetchUserSpaces(userInfo.user_id, options),
-=======
->>>>>>> 7ece46fc
           userActions.fetchCurrentUserUaaInfo(userInfo.user_id)
         ])
       )
