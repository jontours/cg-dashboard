
/*
 * Actions for user entities. Any actions such as fetching, creating, updating,
 * etc should go here.
 */

import AppDispatcher from '../dispatcher.js';
import cfApi from '../util/cf_api';
import uaaApi from '../util/uaa_api';
import { userActionTypes } from '../constants';
import UserStore from '../stores/user_store';
import OrgStore from '../stores/org_store';
import SpaceStore from '../stores/space_store';

const ORG_NAME = OrgStore.cfName;

const userActions = {
  fetchOrgUsers(orgGuid) {
    AppDispatcher.handleViewAction({
      type: userActionTypes.ORG_USERS_FETCH,
      orgGuid
    });
  },

  fetchOrgUserRoles(orgGuid) {
    AppDispatcher.handleViewAction({
      type: userActionTypes.ORG_USER_ROLES_FETCH,
      orgGuid
    });
  },

  fetchSpaceUserRoles(spaceGuid) {
    AppDispatcher.handleViewAction({
      type: userActionTypes.SPACE_USER_ROLES_FETCH,
      spaceGuid
    });
  },

  receivedOrgUsers(users, orgGuid) {
    AppDispatcher.handleServerAction({
      type: userActionTypes.ORG_USERS_RECEIVED,
      users,
      orgGuid
    });
  },

  receivedOrgUserRoles(roles, orgGuid) {
    AppDispatcher.handleServerAction({
      type: userActionTypes.ORG_USER_ROLES_RECEIVED,
      orgUserRoles: roles,
      orgGuid
    });
  },

  receivedSpaceUserRoles(users, spaceGuid) {
    AppDispatcher.handleServerAction({
      type: userActionTypes.SPACE_USER_ROLES_RECEIVED,
      users,
      spaceGuid
    });
  },

  receivedOrgSpacesToExtractSpaceUsers(orgSpaces) {
    const orgSpaceUsers = orgSpaces.map((orgSpace) => Promise.resolve(
      cfApi.fetchSpaceUserRoles(orgSpace.guid)
    ));
    return Promise.all(orgSpaceUsers);
  },

  fetchUserAssociationsToOrgSpaces(userGuid, orgGuid) {
    return Promise.resolve(cfApi.fetchAllOrgSpaces(orgGuid))
      .then((orgSpaces) => userActions.receivedOrgSpacesToExtractSpaceUsers(orgSpaces));
  },

  deleteUserOrDisplayNotice(spaceUsers, userGuid, orgGuid) {
    const usersSpaces = spaceUsers.filter(spaceUser => spaceUser.guid === userGuid);
    if (usersSpaces.length > 0) {
      const description = 'This user can\'t be removed because they still have a space ' +
                      'role within the organization. Please remove all space ' +
                      'associations before removing this user from the organization.' +
                      'To review how, click the "Managing Teammates" link below.';
      userActions.createUserSpaceAssociationNotification(description);
    } else {
      userActions.deleteUser(userGuid, orgGuid);
    }
  },

  deleteUserIfNoSpaceAssociation(userGuid, orgGuid) {
<<<<<<< HEAD
    return Promise.resolve(userActions.fetchUserAssociationsToOrgSpaces(userGuid, orgGuid))
      .then((spaceUsers) => userActions.deleteUserOrDisplayNotice(spaceUsers, userGuid, orgGuid));
=======
    let usersSpaces;
    userActions.fetchUserAssociationsToOrgSpaces(userGuid, orgGuid)
      .then((spaceUsers) => {
        usersSpaces = spaceUsers.filter(spaceUser => spaceUser.guid === userGuid);
        if (usersSpaces.length > 0) {
          const description = 'This user can\'t be removed because they still have a space ' +
                          'role within the organization. Please remove all space ' +
                          'associations before removing this user from the organization. ' +
                          'To review how, click the "Managing Teammates" link below.';
          userActions.createUserSpaceAssociationNotification(description);
        } else {
          userActions.deleteUser(userGuid, orgGuid);
        }
      });
>>>>>>> d9984ccf
  },

  deleteUser(userGuid, orgGuid) {
    AppDispatcher.handleViewAction({
      type: userActionTypes.USER_DELETE,
      userGuid,
      orgGuid
    });
  },

  deletedUser(userGuid, orgGuid) {
    AppDispatcher.handleServerAction({
      type: userActionTypes.USER_DELETED,
      userGuid,
      orgGuid
    });
  },

  addUserRoles(roles, apiKey, userGuid, entityGuid, entityType) {
    const apiMethodMap = {
      org: cfApi.putOrgUserPermissions,
      space: cfApi.putSpaceUserPermissions
    };
    const api = apiMethodMap[entityType];

    AppDispatcher.handleViewAction({
      type: userActionTypes.USER_ROLES_ADD,
      roles,
      userGuid,
      entityGuid,
      entityType
    });

    return api(
      userGuid,
      entityGuid,
      apiKey
    ).then(() => {
      userActions.addedUserRoles(
        roles,
        userGuid,
        entityGuid,
        entityType);
    }).catch(error => this.errorChangeUserRole(error));
  },

  addedUserRoles(roles, userGuid, entityGuid, entityType) {
    AppDispatcher.handleServerAction({
      type: userActionTypes.USER_ROLES_ADDED,
      roles,
      userGuid,
      entityGuid,
      entityType
    });
  },

  deleteUserRoles(roles, apiKey, userGuid, entityGuid, entityType) {
    const apiMethodMap = {
      org: cfApi.deleteOrgUserPermissions,
      space: cfApi.deleteSpaceUserPermissions
    };
    const api = apiMethodMap[entityType];

    AppDispatcher.handleViewAction({
      type: userActionTypes.USER_ROLES_DELETE,
      roles,
      userGuid,
      entityGuid,
      entityType
    });

    return api(
      userGuid,
      entityGuid,
      apiKey
    ).then(() => {
      userActions.deletedUserRoles(
        roles,
        userGuid,
        entityGuid,
        entityType);
    }).catch(error => this.errorChangeUserRole(error));
  },

  deletedUserRoles(roles, userGuid, entityGuid, entityType) {
    AppDispatcher.handleServerAction({
      type: userActionTypes.USER_ROLES_DELETED,
      roles,
      userGuid,
      entityGuid,
      entityType
    });
  },

  errorChangeUserRole(error) {
    const message = 'You don\'t have permission to perform that action';

    AppDispatcher.handleViewAction({
      type: userActionTypes.USER_ROLE_CHANGE_ERROR,
      error,
      message
    });
  },

  errorRemoveUser(userGuid, error) {
    AppDispatcher.handleServerAction({
      type: userActionTypes.ERROR_REMOVE_USER,
      userGuid,
      error
    });
  },

  createUserInvite(email) {
    AppDispatcher.handleViewAction({
      type: userActionTypes.USER_INVITE_TRIGGER,
      email
    });

    return uaaApi.inviteUaaUser(email)
      .then(invite => userActions.receivedInviteStatus(invite, email))
      .catch(err => userActions.userInviteCreateError(err, `There was a problem
        inviting ${email}`));
  },

  receivedInviteStatus(invite, email) {
    const verified = invite.verified;
    const userGuid = invite.userGuid;

    AppDispatcher.handleViewAction({
      type: userActionTypes.USER_INVITE_STATUS_UPDATED,
      email,
      verified
    });

    return userActions.createUserAndAssociate(userGuid)
      .then(() => userActions.createInviteNotification(verified, email))
      .catch(err => userActions.userInviteCreateError(err, `There was a problem
        inviting ${email}`));
  },

  clearUserListNotifications() {
    AppDispatcher.handleViewAction({
      type: userActionTypes.USER_LIST_NOTICE_DISMISSED
    });
  },

  createUserListNotification(noticeType, description) {
    AppDispatcher.handleViewAction({
      type: userActionTypes.USER_LIST_NOTICE_CREATED,
      noticeType,
      description
    });
  },

  createUserSpaceAssociationNotification(notification) {
    userActions.createUserListNotification('error', notification);
  },

  createInviteNotification(verified, email) {
    let description;
    const noticeType = 'finish';
    const currentViewedType = UserStore.currentlyViewedType;
    const viewTypeNouns = Object.assign({},
      { space_users: { singular: 'space' } },
      { org_users: { singular: 'organization' } }
    );
    const entity = viewTypeNouns[currentViewedType].singular;

    if (verified) {
      description = `The cloud.gov account for ${email} is now associated to this ` +
        `${entity}. Control their ${entity} roles below.`;
    } else {
      description = `An email invite was sent to ${email}. Their account ` +
      `has been associated to this ${entity}, and their ${entity} roles can ` +
      'be controlled below.';
    }

    userActions.createUserListNotification(noticeType, description);
  },

  userListNoticeError(err, contextualMessage) {
    AppDispatcher.handleServerAction({
      type: userActionTypes.USER_INVITE_ERROR,
      err,
      contextualMessage
    });

    return Promise.resolve(err);
  },

  createUserAndAssociate(userGuid) {
    let entityGuid;
    const entityType = UserStore.currentlyViewedType;

    if (entityType === ORG_NAME) {
      entityGuid = OrgStore.currentOrgGuid;
    } else {
      entityGuid = SpaceStore.currentSpaceGuid;
    }

    AppDispatcher.handleViewAction({
      type: userActionTypes.USER_ORG_ASSOCIATE,
      userGuid,
      entityType,
      entityGuid
    });

    return cfApi.putAssociateUserToEntity(userGuid, entityGuid, entityType)
      .then(() => userActions.fetchEntityUsers(entityGuid, entityType))
      .then(entityUsers => userActions.createdUserAndAssociated(userGuid, entityGuid, entityUsers));
  },

  fetchEntityUsers(entityGuid, entityType) {
    let entityUsers;
    if (entityType === ORG_NAME) {
      entityUsers = cfApi.fetchOrgUsers(entityGuid);
    } else {
      entityUsers = cfApi.fetchSpaceUserRoles(entityGuid);
    }
    return Promise.resolve(entityUsers);
  },

  createdUserAndAssociated(userGuid, entityGuid, entityUsers) {
    const user = entityUsers.filter((entityUser) => entityUser.guid === userGuid);

    if (!user[0]) {
      const err = new Error('User was not associated');
      const message = `The user ${userGuid} was not associated in ${entityGuid}.`;
      return Promise.resolve(userActions.userInviteCreateError(err, message));
    }

    AppDispatcher.handleViewAction({
      type: userActionTypes.USER_ORG_ASSOCIATED,
      userGuid,
      entityGuid,
      user
    });
    return Promise.resolve(user);
  },

  userInviteCreateError(err, contextualMessage) {
    AppDispatcher.handleServerAction({
      type: userActionTypes.USER_INVITE_ERROR,
      err,
      contextualMessage
    });

    return Promise.resolve(err);
  },

  changeCurrentlyViewedType(userType) {
    AppDispatcher.handleUIAction({
      type: userActionTypes.USER_CHANGE_VIEWED_TYPE,
      userType
    });
  },

  fetchCurrentUserInfo() {
    AppDispatcher.handleViewAction({
      type: userActionTypes.CURRENT_USER_INFO_FETCH
    });

    return uaaApi.fetchUserInfo()
      .then(userInfo => userActions.receivedCurrentUserInfo(userInfo));
  },

  receivedCurrentUserInfo(userInfo) {
    AppDispatcher.handleServerAction({
      type: userActionTypes.CURRENT_USER_INFO_RECEIVED,
      currentUser: userInfo
    });

    return Promise.resolve(userInfo);
  },

  fetchCurrentUserUaaInfo(guid) {
    if (!guid) {
      return Promise.reject(new Error('guid is required'));
    }

    AppDispatcher.handleViewAction({
      type: userActionTypes.CURRENT_UAA_INFO_FETCH
    });

    return uaaApi.fetchUaaInfo(guid)
      .then(uaaInfo => userActions.receivedCurrentUserUaaInfo(uaaInfo));
  },

  receivedCurrentUserUaaInfo(uaaInfo) {
    AppDispatcher.handleServerAction({
      type: userActionTypes.CURRENT_UAA_INFO_RECEIVED,
      currentUaaInfo: uaaInfo
    });

    return Promise.resolve(uaaInfo);
  },

  fetchUser(userGuid) {
    if (!userGuid) {
      return Promise.reject(new Error('userGuid is required'));
    }

    AppDispatcher.handleViewAction({
      type: userActionTypes.USER_FETCH,
      userGuid
    });

    return cfApi.fetchUser(userGuid)
      .then(userActions.receivedUser);
  },

  receivedUser(user) {
    AppDispatcher.handleServerAction({
      type: userActionTypes.USER_RECEIVED,
      user
    });

    return Promise.resolve(user);
  },

  fetchCurrentUser() {
    AppDispatcher.handleViewAction({
      type: userActionTypes.CURRENT_USER_FETCH
    });

    // TODO add error action
    return userActions
      .fetchCurrentUserInfo()
      .then(userInfo =>
        Promise.all([
          userActions.fetchUser(userInfo.user_id),
          userActions.fetchCurrentUserUaaInfo(userInfo.user_id)
        ])
      )
      // Grab user from store with all merged properties
      .then(() => UserStore.currentUser)
      .then(userActions.receivedCurrentUser);
  },

  // Meta action that the current user is completely loaded
  receivedCurrentUser(user) {
    AppDispatcher.handleServerAction({
      type: userActionTypes.CURRENT_USER_RECEIVED,
      user
    });

    return Promise.resolve(user);
  }
};

export default userActions;<|MERGE_RESOLUTION|>--- conflicted
+++ resolved
@@ -76,9 +76,9 @@
     const usersSpaces = spaceUsers.filter(spaceUser => spaceUser.guid === userGuid);
     if (usersSpaces.length > 0) {
       const description = 'This user can\'t be removed because they still have a space ' +
-                      'role within the organization. Please remove all space ' +
-                      'associations before removing this user from the organization.' +
-                      'To review how, click the "Managing Teammates" link below.';
+                          'role within the organization. Please remove all space ' +
+                          'associations before removing this user from the organization. ' +
+                          'To review how, click the "Managing Teammates" link below.';
       userActions.createUserSpaceAssociationNotification(description);
     } else {
       userActions.deleteUser(userGuid, orgGuid);
@@ -86,25 +86,8 @@
   },
 
   deleteUserIfNoSpaceAssociation(userGuid, orgGuid) {
-<<<<<<< HEAD
     return Promise.resolve(userActions.fetchUserAssociationsToOrgSpaces(userGuid, orgGuid))
       .then((spaceUsers) => userActions.deleteUserOrDisplayNotice(spaceUsers, userGuid, orgGuid));
-=======
-    let usersSpaces;
-    userActions.fetchUserAssociationsToOrgSpaces(userGuid, orgGuid)
-      .then((spaceUsers) => {
-        usersSpaces = spaceUsers.filter(spaceUser => spaceUser.guid === userGuid);
-        if (usersSpaces.length > 0) {
-          const description = 'This user can\'t be removed because they still have a space ' +
-                          'role within the organization. Please remove all space ' +
-                          'associations before removing this user from the organization. ' +
-                          'To review how, click the "Managing Teammates" link below.';
-          userActions.createUserSpaceAssociationNotification(description);
-        } else {
-          userActions.deleteUser(userGuid, orgGuid);
-        }
-      });
->>>>>>> d9984ccf
   },
 
   deleteUser(userGuid, orgGuid) {
