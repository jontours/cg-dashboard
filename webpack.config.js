var path = require('path');

var ExtractTextPlugin = require('extract-text-webpack-plugin');

var srcDir = './static_src';
var compiledDir = './static/assets';

module.exports = {
  entry: [
    'babel-polyfill',
    srcDir + '/main.js'
  ],

  output: {
    path: path.resolve(compiledDir),
    filename: 'bundle.js'
  },


  module: {
    loaders: [
<<<<<<< HEAD
      { 
        test: /\.jsx?$/,
        loader: 'babel',
        exclude: [
          path.resolve(__dirname, 'node_modules'),
        ],
        query: {
          presets: ['es2015', 'react'],
          plugins: []
        }
=======
      { test: /\.jsx?$/,
        loader: 'babel?optional[]=runtime&stage=0',
        exclude: /node_modules/ },
      { test: /\.css$/, 
        include: path.resolve(__dirname, 'static_src/css'),
        loader: ExtractTextPlugin.extract('style-loader',
          'css-loader?modules&importLoaders=1&localIdentName=[name]__[local]___[hash:base64:5]!postcss-loader') 
      },
      { test: /\.less$/,
        loader: ExtractTextPlugin.extract('style-loader', 'css-loader!less-loader')
>>>>>>> 242ca359
      },
      { test: /\.css$/,
        include: path.resolve(__dirname, 'node_modules'),
        loader: ExtractTextPlugin.extract('style-loader', 'css-loader')
      },
      { test: /\.(woff|woff2)$/,  
        loader: 'url-loader?limit=10000&mimetype=application/font-woff' 
      },
      { test: /\.ttf$/,    loader: 'file-loader' },
      { test: /\.eot$/,    loader: 'file-loader' },
      { test: /\.svg$/,    loader: 'file-loader' }
    ]
  },

  resolve: {
    alias: {
      'bootstrap.css':  __dirname + '/node_modules/bootstrap/dist/css/bootstrap.css',
      'bootstrap.less': __dirname + '/node_modules/bootstrap/less/bootstrap.less'
    },
    modulesDirectories: ['node_modules', 'components']
  },

  plugins: [
    new ExtractTextPlugin('style.css', { allChunks: true })
  ]
};<|MERGE_RESOLUTION|>--- conflicted
+++ resolved
@@ -19,7 +19,6 @@
 
   module: {
     loaders: [
-<<<<<<< HEAD
       { 
         test: /\.jsx?$/,
         loader: 'babel',
@@ -30,10 +29,7 @@
           presets: ['es2015', 'react'],
           plugins: []
         }
-=======
-      { test: /\.jsx?$/,
-        loader: 'babel?optional[]=runtime&stage=0',
-        exclude: /node_modules/ },
+      },
       { test: /\.css$/, 
         include: path.resolve(__dirname, 'static_src/css'),
         loader: ExtractTextPlugin.extract('style-loader',
@@ -41,7 +37,6 @@
       },
       { test: /\.less$/,
         loader: ExtractTextPlugin.extract('style-loader', 'css-loader!less-loader')
->>>>>>> 242ca359
       },
       { test: /\.css$/,
         include: path.resolve(__dirname, 'node_modules'),
