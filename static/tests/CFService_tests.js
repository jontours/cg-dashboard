describe('CloudFoundry Service Tests', function() {

    var $cloudfoundry, httpBackend;

    beforeEach(module('cfdeck'));
    beforeEach(inject(function(_$cloudfoundry_, $httpBackend) {
        $cloudfoundry = _$cloudfoundry_;
        httpBackend = $httpBackend;
    }));

    afterEach(function() {
        httpBackend.verifyNoOutstandingExpectation();
        httpBackend.verifyNoOutstandingRequest();
    });


    describe('getAuthStatus', function() {

        describe('Authenticated', function() {

            it('should get the current auth status from the backend when authenticated', function() {
                httpBackend.whenGET('/v2/authstatus').respond({
                    status: 'authenticated'
                })
                $cloudfoundry.getAuthStatus().then(function(status) {
                    expect(status).toEqual('authenticated');
                });
                httpBackend.flush();
            });
        });

        describe('getAuthStatus: Forbidden', function() {

            it('should get the current auth status from the backend when not authenticated', function() {
                httpBackend.whenGET('/v2/authstatus').respond(401, {
                    'status': 'unathorized'
                })
                $cloudfoundry.getAuthStatus().then(function(status) {
                    expect(status).toEqual('unathorized');
                });
                httpBackend.flush();
            });
        });
    });

    describe('getOrgs', function() {

        it('should return only the organizations\' array from the /v2/organization endpoint', function() {

            httpBackend.whenGET('/v2/organizations').respond({
                pages: 1,
                resources: [{
                    name: 'org1'
                }, {
                    name: 'org2'
                }]
            });
            $cloudfoundry.getOrgs().then(function(orgs) {
                expect(orgs).toEqual(
                    [{
                        name: 'org1'
                    }, {
                        name: 'org2'
                    }])
            });
            httpBackend.flush();
        });

        it('should return user to home page if call fails', function() {

            httpBackend.whenGET('/v2/organizations').respond(401, {
                'status': 'unathorized'
            });
            $cloudfoundry.getOrgs().then(function(orgs) {
                expect(orgs).toEqual({
                    status: 'unauthorized'
                });
            });
            httpBackend.flush();
        });

    });

    describe('getOrgSpaceDetails', function() {

        it('should return space details with the org_name appended to the return array', function() {

            var single_org = {
                entity: {
                    name: 'org1',
                    spaces_url: '/v2/organization/123/spaces'
                }
            }
            httpBackend.whenGET(single_org.entity.spaces_url).respond({
                resources: ['mockspace1', 'mockspace2']
            });
            $cloudfoundry.getOrgSpaceDetails(single_org).then(function(data) {
                expect(data.org_name).toEqual('org1');
                expect(data.resources).toEqual(['mockspace1', 'mockspace2']);
            });
            httpBackend.flush();
        });
    });

    describe('getOrgDetails', function() {

        it('should return summary data for a specific org', function() {
            var orgSummary = {
                name: 'sandbox',
                spaces: [{
                    name: 'space1'
                }, {
                    name: 'space2'
                }]
            };
            httpBackend.whenGET('/v2/organizations/mockguid/summary').respond(orgSummary);
            $cloudfoundry.getOrgDetails('mockguid').then(function(data) {
                expect(data.name).toEqual('sandbox');
                expect(data.spaces.length).toEqual(2);
            });
            httpBackend.flush();
        });

    });

    describe('getOrgsData', function() {

        it('should return org data when `orgs` is undefined', function() {

            // Setting up mock response
            httpBackend.whenGET('/v2/organizations').respond({
                pages: 1,
                resources: [{
                    name: 'org1'
                }, {
                    name: 'org2'
                }]
            });

            var callbackSpy = function(data) {
                expect(data.length).toEqual(2);
                describe('When new data is inserted into the $cloudfoundry ctrl', function() {
                    data.push({
                        name: 'spyOrg'
                    });
                    $cloudfoundry.setOrgsData(data);
                    $cloudfoundry.getOrgsData(function(storedData) {
                        expect(storedData.length).toEqual(3);
                    });
                });
            }
            $cloudfoundry.getOrgsData(callbackSpy);
            httpBackend.flush();

        });
    });

    describe('getSpaceDetails', function() {

        it('should return space details when given a spaceGuid', function() {
            var spaceSummary = {
                name: 'spacename',
                apps: [{
                    name: 'app1'
                }, {
                    name: 'app2'
                }]
            };
            httpBackend.whenGET('/v2/spaces/spaceguid/summary').respond(spaceSummary);
            $cloudfoundry.getSpaceDetails('spaceguid').then(function(data) {
                expect(data.name).toEqual('spacename');
                expect(data.apps.length).toEqual(2);
            });
            httpBackend.flush();
        });
    });

    describe('getOrgServices', function() {
        it('should return all the services the user has access to', function() {
            var services = {
                name: 'all',
                resources: [{
                    name: 'service1'
                }, {
                    name: 'service2'
                }]
            };
            httpBackend.whenGET('/v2/organizations/testorgguid/services').respond(services);
            $cloudfoundry.getOrgServices('testorgguid').then(function(services) {
                expect(services.length).toEqual(2);
            });
            httpBackend.flush();
        });
    });

    describe('getOrgSpaces', function() {
        it('should return all the spaces under an org', function() {
            var spaces = {
                name: 'all',
                resources: [{
                    name: 'service1'
                }, {
                    name: 'service2'
                }]
            };
            httpBackend.whenGET('/v2/organizations/testorgguid/spaces').respond(spaces);
            $cloudfoundry.getOrgSpaces('/v2/organizations/testorgguid/spaces').then(function(services) {
                expect(services.length).toEqual(2);
            });
            httpBackend.flush();
        });
    });

    describe('findActiveOrg', function() {
        it('should find the active org given an org guid', function() {
            // Setting up mock response
            httpBackend.whenGET('/v2/organizations').respond({
                pages: 1,
                resources: [{
                    metadata: {
                        guid: 'org1'
                    }
                }, {
                    metadata: {
                        guid: 'org2'
                    }
                }]
            });

            // Callback spy to check if the method can get the org when the org data exists 
            var getActiveOrgSpyExists = function(org) {
                    expect(org.metadata.guid).toEqual('org2');
                }
                // Now that orgs have been set check if the function can find another org
                // Callback spy to check if the method can get the org when the org data isn't there 
            var getActiveOrgSpyNew = function(org) {
                expect(org.metadata.guid).toEqual('org1');
                // Now that orgs have been set check if the function can find another org
                $cloudfoundry.findActiveOrg('org2', getActiveOrgSpyExists);
            };
            $cloudfoundry.findActiveOrg('org1', getActiveOrgSpyNew);
            httpBackend.flush();
        });
    });

    describe('getServiceDetails', function() {
        it('should collect a specific service\'s details', function() {

            httpBackend.whenGET('/v2/services/serviceguid').respond({});
            $cloudfoundry.getServiceDetails('serviceguid').then(function(data) {
                expect(data).toEqual({});
            });
            httpBackend.flush();
        });
    });

    describe('getServicePlans', function() {
        it('should collect a specific service\'s plans but not break when there are no plans', function() {

            httpBackend.whenGET('/v2/services/serviceguid/service_plans').respond({
                resources: []
            });
            $cloudfoundry.getServicePlans('/v2/services/serviceguid/service_plans').then(function(data) {
                expect(data).toEqual([]);
            });
            httpBackend.flush();
        });
        it('should collect a specific service\'s plans and not break when there is no extra', function() {

            httpBackend.whenGET('/v2/services/serviceguid/service_plans').respond({
                resources: [{
                    entity: 'other data'
                }]
            });
            $cloudfoundry.getServicePlans('/v2/services/serviceguid/service_plans').then(function(data) {
                expect(data).toEqual([{
                    entity: 'other data'
                }]);
            });
            httpBackend.flush();
        });
        it('should collect a specific service\'s plans and covert extra to json', function() {

            httpBackend.whenGET('/v2/services/serviceguid/service_plans').respond({
                resources: [{
                    entity: {
                        extra: '{"costs": 1}'
                    }
                }]
            });
            $cloudfoundry.getServicePlans('/v2/services/serviceguid/service_plans').then(function(data) {
                expect(data[0].entity.extra).toEqual({ costs: 1 });
            });
            httpBackend.flush();
        });
    });

<<<<<<< HEAD
    describe('getAppSummary', function() {
       it('should return summary data for a specific app', function() {
            var appSummary = {
                name: 'sampleapp',
                guid: 'appguid',
                memory: 1024,
                disk_quota: 1024,
                instances: 1
            };
            httpBackend.whenGET('/v2/apps/appguid/summary').respond(appSummary);
            $cloudfoundry.getAppSummary('appguid').then(function(data) {
                expect(data.name).toEqual('sampleapp');
                expect(data.guid).toEqual('appguid');
                expect(data.instances).toEqual(1);
                expect(data.memory).toEqual(1024);
                expect(data.disk_quota).toEqual(1024);
            });
            httpBackend.flush();
        });
    });

    describe('getAppStats', function() {
       it('should return detailed data for a specific STARTED app', function() {
            var appStats = [{
                name: 'sampleapp',
                guid: 'appguid',
                stats: {
                    usage: {
                        disk: 66392064
                    }
                }
            }];
            httpBackend.whenGET('/v2/apps/appguid/stats').respond(appStats);
            $cloudfoundry.getAppStats('appguid').then(function(data) {
                expect(data[0].name).toEqual('sampleapp');
                expect(data[0].guid).toEqual('appguid');
                expect(data[0].stats.usage.disk).toEqual(66392064);
=======
    describe('createServiceInstance', function() {
        it('should great a service instance via post request', function() {
            var created = {space_url: '/v2/spaces/123'};
            httpBackend.whenPOST('/v2/service_instances?accepts_incomplete=true', {data: 'test'}).respond(created);
            $cloudfoundry.createServiceInstance({data: 'test'}).then(function(response) {
                expect(response.data.space_url).toEqual('/v2/spaces/123');
            });
            httpBackend.flush();
        });

        it('should return an error message when creation fails', function() {
            var created = {description: 'Duplicate Name'};
            httpBackend.whenPOST('/v2/service_instances?accepts_incomplete=true', {data: 'test'}).respond(400, created);
            $cloudfoundry.createServiceInstance({data: 'test'}).then(function(response) {
                expect(response.data.description).toEqual('Duplicate Name');
>>>>>>> 103c45c8
            });
            httpBackend.flush();
        });
    });

<<<<<<< HEAD

=======
>>>>>>> 103c45c8
});<|MERGE_RESOLUTION|>--- conflicted
+++ resolved
@@ -227,12 +227,12 @@
                 }]
             });
 
-            // Callback spy to check if the method can get the org when the org data exists 
+            // Callback spy to check if the method can get the org when the org data exists
             var getActiveOrgSpyExists = function(org) {
                     expect(org.metadata.guid).toEqual('org2');
                 }
                 // Now that orgs have been set check if the function can find another org
-                // Callback spy to check if the method can get the org when the org data isn't there 
+                // Callback spy to check if the method can get the org when the org data isn't there
             var getActiveOrgSpyNew = function(org) {
                 expect(org.metadata.guid).toEqual('org1');
                 // Now that orgs have been set check if the function can find another org
@@ -295,7 +295,6 @@
         });
     });
 
-<<<<<<< HEAD
     describe('getAppSummary', function() {
        it('should return summary data for a specific app', function() {
             var appSummary = {
@@ -333,7 +332,6 @@
                 expect(data[0].name).toEqual('sampleapp');
                 expect(data[0].guid).toEqual('appguid');
                 expect(data[0].stats.usage.disk).toEqual(66392064);
-=======
     describe('createServiceInstance', function() {
         it('should great a service instance via post request', function() {
             var created = {space_url: '/v2/spaces/123'};
@@ -349,14 +347,9 @@
             httpBackend.whenPOST('/v2/service_instances?accepts_incomplete=true', {data: 'test'}).respond(400, created);
             $cloudfoundry.createServiceInstance({data: 'test'}).then(function(response) {
                 expect(response.data.description).toEqual('Duplicate Name');
->>>>>>> 103c45c8
-            });
-            httpBackend.flush();
-        });
-    });
-
-<<<<<<< HEAD
-
-=======
->>>>>>> 103c45c8
+            });
+            httpBackend.flush();
+        });
+    });
+
 });